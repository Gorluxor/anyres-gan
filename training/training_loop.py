# Copyright (c) 2021, NVIDIA CORPORATION & AFFILIATES.  All rights reserved.
#
# NVIDIA CORPORATION and its licensors retain all intellectual property
# and proprietary rights in and to this software, related documentation
# and any modifications thereto.  Any use, reproduction, disclosure or
# distribution of this software and related documentation without an express
# license agreement from NVIDIA CORPORATION is strictly prohibited.

"""Main training loop."""

import os
import time
import copy
import json
import pickle
import psutil
import PIL.Image
import numpy as np
import torch
import dnnlib
from torch_utils import misc
from torch_utils import training_stats
from torch_utils.ops import conv2d_gradfix
from torch_utils.ops import grid_sample_gradfix

import legacy
from metrics import metric_main

from util import util
from util import patch_util
import random
from metrics import equivariance
from torchvision.transforms import functional as F_tv
from torchvision.transforms import InterpolationMode
#----------------------------------------------------------------------------

def setup_snapshot_image_grid(training_set, random_seed=0):
    rnd = np.random.RandomState(random_seed)
    gw = np.clip(7680 // training_set.image_shape[2], 7, 32)
    gh = np.clip(4320 // training_set.image_shape[1], 4, 32)

    # No labels => show random subset of training samples.
    if not training_set.has_labels:
        all_indices = list(range(len(training_set)))
        rnd.shuffle(all_indices)
        grid_indices = [all_indices[i % len(all_indices)] for i in range(gw * gh)]

    else:
        # Group training samples by label.
        label_groups = dict() # label => [idx, ...]
        for idx in range(len(training_set)):
            label = tuple(training_set.get_details(idx).raw_label.flat[::-1])
            if label not in label_groups:
                label_groups[label] = []
            label_groups[label].append(idx)

        # Reorder.
        label_order = sorted(label_groups.keys())
        for label in label_order:
            rnd.shuffle(label_groups[label])

        # Organize into grid.
        grid_indices = []
        for y in range(gh):
            label = label_order[y % len(label_order)]
            indices = label_groups[label]
            grid_indices += [indices[x % len(indices)] for x in range(gw)]
            label_groups[label] = [indices[(i + gw) % len(indices)] for i in range(len(indices))]

    # Load data.
    images, labels = zip(*[training_set[i] for i in grid_indices])
    return (gw, gh), np.stack(images), np.stack(labels)

#----------------------------------------------------------------------------

def save_image_grid(img, fname, drange, grid_size, q:int = 85):
    lo, hi = drange
    img = np.asarray(img, dtype=np.float32)
    img = (img - lo) * (255 / (hi - lo))
    img = np.rint(img).clip(0, 255).astype(np.uint8)

    gw, gh = grid_size
    _N, C, H, W = img.shape
    img = img.reshape([gh, gw, C, H, W])
    img = img.transpose(0, 3, 1, 4, 2)
    img = img.reshape([gh * H, gw * W, C])

    # check if fname has .jpg extension and set quality to 85 
    extra_args = dict(quality=q) if fname.endswith('.jpg') else {}
    assert C in [1, 3]
    if C == 1:
        PIL.Image.fromarray(img[:, :, 0], 'L').save(fname, **extra_args)
    if C == 3:
        PIL.Image.fromarray(img, 'RGB').save(fname, **extra_args)

#----------------------------------------------------------------------------

def training_loop(
    run_dir                 = '.',      # Output directory.
    training_set_kwargs     = {},       # Options for base training set.
    patch_kwargs     = {},         # Options for patch dataset.
    data_loader_kwargs      = {},       # Options for torch.utils.data.DataLoader.
    G_kwargs                = {},       # Options for generator network.
    D_kwargs                = {},       # Options for discriminator network.
    G_opt_kwargs            = {},       # Options for generator optimizer.
    D_opt_kwargs            = {},       # Options for discriminator optimizer.
    augment_kwargs          = None,     # Options for augmentation pipeline. None = disable.
    loss_kwargs             = {},       # Options for loss function.
    metrics                 = [],       # Metrics to evaluate during training.
    random_seed             = 0,        # Global random seed.
    num_gpus                = 1,        # Number of GPUs participating in the training.
    rank                    = 0,        # Rank of the current process in [0, num_gpus[.
    batch_size              = 4,        # Total batch size for one training iteration. Can be larger than batch_gpu * num_gpus.
    batch_gpu               = 4,        # Number of samples processed at a time by one GPU.
    ema_kimg                = 10,       # Half-life of the exponential moving average (EMA) of generator weights.
    ema_rampup              = 0.05,     # EMA ramp-up coefficient. None = no rampup.
    G_reg_interval          = None,     # How often to perform regularization for G? None = disable lazy regularization.
    D_reg_interval          = 16,       # How often to perform regularization for D? None = disable lazy regularization.
    augment_p               = 0,        # Initial value of augmentation probability.
    ada_target              = None,     # ADA target value. None = fixed p.
    ada_interval            = 4,        # How often to perform ADA adjustment?
    ada_kimg                = 500,      # ADA adjustment speed, measured in how many kimg it takes for p to increase/decrease by one unit.
    total_kimg              = 25000,    # Total length of the training, measured in thousands of real images.
    kimg_per_tick           = 4,        # Progress snapshot interval.
    image_snapshot_ticks    = 50,       # How often to save image snapshots? None = disable.
    network_snapshot_ticks  = 50,       # How often to save network snapshots? None = disable.
    resume_pkl              = None,     # Network pickle to resume training from.
    resume_kimg             = 0,        # First kimg to report when resuming training.
    cudnn_benchmark         = True,     # Enable torch.backends.cudnn.benchmark?
    abort_fn                = None,     # Callback function for determining whether to abort training. Must return consistent results across ranks.
    progress_fn             = None,     # Callback function for updating training progress. Called for all ranks.
    added_kwargs = {}, # added
):
    # Initialize.
    start_time = time.time()
    device = torch.device('cuda', rank)
    np.random.seed(random_seed * num_gpus + rank)
    torch.manual_seed(random_seed * num_gpus + rank)
    torch.backends.cudnn.benchmark = cudnn_benchmark    # Improves training speed.
    torch.backends.cuda.matmul.allow_tf32 = False       # Improves numerical accuracy.
    torch.backends.cudnn.allow_tf32 = False             # Improves numerical accuracy.
    conv2d_gradfix.enabled = True                       # Improves training speed.
    grid_sample_gradfix.enabled = True                  # Avoids errors with the augmentation pipe.

    # ADDED: to prevent data_loader pin_memory to load to device 0 for every process
    torch.cuda.set_device(device)
    training_mode = G_kwargs.training_mode

    # Load training set.
    if rank == 0:
        print('Loading training set...')
    training_set = dnnlib.util.construct_class_by_name(**training_set_kwargs) # subclass of training.dataset.Dataset
    training_set_sampler = misc.InfiniteSampler(dataset=training_set, rank=rank, num_replicas=num_gpus, seed=random_seed)
    training_set_iterator = iter(torch.utils.data.DataLoader(dataset=training_set, sampler=training_set_sampler, batch_size=batch_size//num_gpus, **data_loader_kwargs))

    if rank == 0:
        print()
        print('Num images: ', len(training_set))
        print('Image shape:', training_set.image_shape)
        print('Label shape:', training_set.label_shape)
        print()

    # Load patch dataset
    if 'patch' in training_mode:
        if rank == 0:
            print('Loading patch dataset...')
        patch_dset = dnnlib.util.construct_class_by_name(**patch_kwargs) # subclass of training.dataset.Dataset
        # with open('testa/patch_kwargs.pkl', 'wb') as f:
        #     pickle.dump(patch_kwargs, f)
        patch_dset_sampler = misc.InfiniteSampler(dataset=patch_dset, rank=rank, num_replicas=num_gpus, seed=random_seed)
        patch_dset_iterator = iter(torch.utils.data.DataLoader(dataset=patch_dset, sampler=patch_dset_sampler, batch_size=batch_size//num_gpus, **data_loader_kwargs))
        if rank == 0:
            print()
            print('Patch Num images: ', len(patch_dset))
            print('Patch Image shape:', patch_dset.image_shape)
            print('Patch Label shape:', patch_dset.label_shape)
            print()

    # Construct networks.
    if rank == 0:
        print('Constructing networks...')

    # modified: use specified img_resolution
    img_resolution = training_set.resolution
    if 'patch' in training_mode and added_kwargs.img_size is not None:
        img_resolution = added_kwargs.img_size
        if rank == 0:
            print("Using specified img resolution: %d" % img_resolution)
        assert(added_kwargs.img_size == training_set.resolution)
    num_cdim = training_set.label_dim if not added_kwargs.bcondg else 1
    num_cdim_d = training_set.label_dim if not added_kwargs.bcond else 4
    common_kwargs = dict(c_dim=num_cdim, img_resolution=img_resolution, img_channels=training_set.num_channels)
    G = dnnlib.util.construct_class_by_name(**G_kwargs, **common_kwargs).train().requires_grad_(False).to(device) # subclass of torch.nn.Module
    if added_kwargs.overrided: # change D img_resolution to be 1/4
        common_kwargs['img_resolution'] = img_resolution // 4
        D_kwargs['channel_base'] = D_kwargs['channel_base'] // 2
        assert added_kwargs.use_hr == True, "Use hr must be true when overrided"
    common_kwargs['c_dim'] = num_cdim_d
    D = dnnlib.util.construct_class_by_name(**D_kwargs, **common_kwargs).train().requires_grad_(False).to(device) # subclass of torch.nn.Module
    if 'patch' in training_mode and added_kwargs.teacher is not None:
        teacher = copy.deepcopy(G).to(device).eval()
    if added_kwargs.use_hr and added_kwargs.use_teached_layers:
        reset_value_dict = dnnlib.EasyDict()
        for layer_name in added_kwargs.use_teached_layers:
            reset_value_dict[layer_name] = teacher.state_dict()[layer_name]

    if added_kwargs.use_hr == True and 'patch' in training_mode:
        common_kwargs_4k = dict(c_dim=num_cdim, actual_resolution=img_resolution, img_resolution=added_kwargs.actual_resolution, img_channels=training_set.num_channels)
        if rank == 0:
            print('Changing network to 4k version')
        G = dnnlib.util.construct_class_by_name(**G_kwargs, **common_kwargs_4k).train().requires_grad_(False).to(device) # subclass of torch.nn.Module
        
    G_ema = copy.deepcopy(G).eval()    
    if added_kwargs.use_hr:
        G.synthesis.add_reset_layers(reset_value_dict)
        G_ema.synthesis.add_reset_layers(reset_value_dict)
    # copy G for teacher network: copy teacher G_ema to G_ema:,
    # uses G state dict for the generator to align with D
    if 'patch' in training_mode and added_kwargs.teacher is not None:
        # deactivate scale affine adding in teacher model; so it matches original model
        for layer_name in teacher.synthesis.layer_names:
            layer = getattr(teacher.synthesis, layer_name)
            layer.use_scale_affine = False

        if rank == 0:
            print(f"loading teacher from {added_kwargs.teacher} on device %s! " % rank)
            with dnnlib.util.open_url(added_kwargs.teacher) as f:
                teacher_data = legacy.load_network_pkl(f)
            # with open('testa/NOW_teacher.txt', 'w') as f:
            #     print(f'Teacher: {teacher_data["G"]}', file=f)
            #     print(f'Teacher D: {teacher_data["D"]}', file=f)
            # with open('testa/NOW_actual.txt', 'w') as f:
            #     print(f'Actual: {G}', file=f)
            #     print(f'Actual D: {D}', file=f)
            for name, module in [('G', G), ('G_ema', teacher), ('G_ema', G_ema), ('D', D)]:
                print('Copying', name)
                if added_kwargs.reinitd and name == 'D': # skip copying discriminator
                    continue
                if added_kwargs.overrided and name == 'D': # load from a different discriminator
                    with dnnlib.util.open_url(added_kwargs.overrided) as f:
<<<<<<< HEAD
                        D_new = legacy.load_network_pkl(f)['D']
                        # with open('testa/NOWW_D.txt', 'w') as f:
                        #     print("D_new: ", D_new, file=f)
                        #     print("D: ", module, file=f)
                        # with open('testa/NOWW_D_actual.txt', 'w') as f:
                        #     print('Actual: D', D, file=f)
                        misc.copy_params_and_buffers(D_new, module, require_all=False, allow_ignore_different_shapes=False)
=======
                        misc.copy_params_and_buffers(legacy.load_network_pkl(f)['D'], module, require_all=False, allow_ignore_different_shapes=False)
>>>>>>> a96ede0d
                    continue
                misc.copy_params_and_buffers(teacher_data[name], module, require_all=False, allow_ignore_different_shapes=added_kwargs.use_hr)
            print(f"done loading teacher on device %s! " % rank)
            # util.set_requires_grad(False, teacher)
    else:
        teacher = None

    if teacher is not None:
        teacher.synthesis.remove_all_delta_weights(rank)
    G.reconfigure_network(img_resolution=added_kwargs.actual_resolution, use_old_filters=added_kwargs.use_old_filters)
    G_ema.reconfigure_network(img_resolution=added_kwargs.actual_resolution, use_old_filters=added_kwargs.use_old_filters)
    already_done = False # just for teacher images
    # Resume from existing pickle.
    if (resume_pkl is not None) and (rank == 0):
        print(f'Resuming from "{resume_pkl}"')
        with dnnlib.util.open_url(resume_pkl) as f:
            resume_data = legacy.load_network_pkl(f)
        for name, module in [('G', G), ('D', D), ('G_ema', G_ema)]:
            misc.copy_params_and_buffers(resume_data[name], module, require_all=False, allow_ignore_different_shapes=added_kwargs.use_hr)
    # Print network summary tables.
    if rank == 0:
        z = torch.empty([batch_gpu, G.z_dim], device=device)
        c = torch.empty([batch_gpu, G.c_dim], device=device)
        print('--- Teacher ---')
        img = misc.print_module_summary(teacher, [z, c])
        print('--- Discriminator ---')
        if added_kwargs.overrided:
            # Downsample images, just for printing
            from torch.nn import functional as F
            img = F.interpolate(img, size=(img_resolution // 4, img_resolution // 4), mode='bilinear', align_corners=False)
        cd = torch.empty([batch_gpu, D.c_dim], device=device)
        misc.print_module_summary(D, [img, cd])
        del img
        torch.cuda.empty_cache()
        print('--- Generator ---')
        img = misc.print_module_summary(G, [z[:1,:], c[:1,:]])
        del z, c, img
        torch.cuda.empty_cache()
    
    # Setup augmentation.
    if rank == 0:
        print('Setting up augmentation...')
    augment_pipe = None
    ada_stats = None
    if (augment_kwargs is not None) and (augment_p > 0 or ada_target is not None):
        augment_pipe = dnnlib.util.construct_class_by_name(**augment_kwargs).train().requires_grad_(False).to(device) # subclass of torch.nn.Module
        augment_pipe.p.copy_(torch.as_tensor(augment_p))
        if ada_target is not None:
            ada_stats = training_stats.Collector(regex='Loss/signs/real')

    # Distribute across GPUs.
    if rank == 0:
        print(f'Distributing across {num_gpus} GPUs...')
    for name, module in [('G', G), ('D', D), ('G_ema', G_ema),
                         ('teacher', teacher), ('augment', augment_pipe)]:
        if module is not None and num_gpus > 1:
            if rank == 0:
                print("copied %s across gpus!" % name)
            for param in misc.params_and_buffers(module):
                torch.distributed.broadcast(param, src=0)
        elif module is None:
            if rank == 0:
                print("%s is None; not copied!" % name)

    # Setup training phases.
    if rank == 0:
        print('Setting up training phases...')
    loss = dnnlib.util.construct_class_by_name(device=device, G=G, D=D, augment_pipe=augment_pipe,
                                               added_kwargs=added_kwargs, teacher=teacher, **loss_kwargs) # subclass of training.loss.Loss

    phases = []
    # return G, G_ema, loss
    for name, module, params, opt_kwargs, reg_interval in [('G', G, G.parameters(), G_opt_kwargs, G_reg_interval),
                                                           ('D', D, D.parameters(), D_opt_kwargs, D_reg_interval)]:
        if reg_interval is None:
            opt = dnnlib.util.construct_class_by_name(params=params, **opt_kwargs) # subclass of torch.optim.Optimizer
            phases += [dnnlib.EasyDict(name=name+'both', module=module, opt=opt, interval=1)]
        else: # Lazy regularization.
            mb_ratio = reg_interval / (reg_interval + 1)
            opt_kwargs = dnnlib.EasyDict(opt_kwargs)
            opt_kwargs.lr = opt_kwargs.lr * mb_ratio
            opt_kwargs.betas = [beta ** mb_ratio for beta in opt_kwargs.betas]
            opt = dnnlib.util.construct_class_by_name(params, **opt_kwargs) # subclass of torch.optim.Optimizer
            phases += [dnnlib.EasyDict(name=name+'main', module=module, opt=opt, interval=1)]
            phases += [dnnlib.EasyDict(name=name+'reg', module=module, opt=opt, interval=reg_interval)]

    for phase in phases:
        phase.start_event = None
        phase.end_event = None
        if rank == 0:
            phase.start_event = torch.cuda.Event(enable_timing=True)
            phase.end_event = torch.cuda.Event(enable_timing=True)

    # Export sample images.
    grid_size = None
    grid_z = None
    grid_c = None
    # empty cuda
    torch.cuda.empty_cache()
    if rank == 0:
        with torch.no_grad():
            print('Exporting sample images...')
            grid_size, images, labels = setup_snapshot_image_grid(training_set=training_set)
            save_image_grid(images, os.path.join(run_dir, 'reals.jpg'), drange=[0,255], grid_size=grid_size)
            grid_z = torch.randn([labels.shape[0], G.z_dim], device=device).split(batch_gpu)
            if not added_kwargs.bcondg:
                grid_c = torch.from_numpy(labels).to(device).split(batch_gpu)
            else: # add to grid_c, 0's, for old domain => append to each grid_c
                grid_c = torch.from_numpy(labels).to(device)
                grid_c = torch.cat((grid_c, torch.zeros(grid_c.shape[0], 1).to(device)), dim=1)
                grid_c = grid_c.split(batch_gpu)

            del images
            if added_kwargs.use_hr:
                slice_ranges_4k = patch_util.generate_full_from_patches_slices(added_kwargs.actual_resolution, G_ema.actual_resolution, device=device)
                images = patch_util.reconstruct_image_from_patches(torch.stack([torch.cat([G_ema(z=z, c=c, noise_mode='const', slice_range=sl.repeat(z.shape[0], 1)).cpu() for z, c in zip(grid_z, grid_c)]) for sl in slice_ranges_4k]))
            else:
                images = torch.cat([G_ema(z=z, c=c, noise_mode='const').cpu() for z, c in zip(grid_z, grid_c)]).numpy()
            save_image_grid(images, os.path.join(run_dir, 'fakes_init.jpg'), drange=[-1,1], grid_size=grid_size)
            print('Done exporting sample images...')
            del images

    torch.cuda.empty_cache()
    # Initialize logs.
    if rank == 0:
        print('Initializing logs...')
    stats_collector = training_stats.Collector(regex='.*')
    stats_metrics = dict()
    stats_jsonl = None
    stats_tfevents = None
    if rank == 0:
        stats_jsonl = open(os.path.join(run_dir, 'stats.jsonl'), 'wt')
        try:
            import torch.utils.tensorboard as tensorboard
            stats_tfevents = tensorboard.SummaryWriter(run_dir)
        except ImportError as err:
            print('Skipping tfevents export:', err)
    # Train.
    if rank == 0:
        print(f'Training for {total_kimg} kimg...')
        print()
    if rank == 0:
        print(f"Model:{str(G)}")
    cur_nimg = resume_kimg * 1000
    cur_tick = 0
    tick_start_nimg = cur_nimg
    tick_start_time = time.time()
    maintenance_time = tick_start_time - start_time
    batch_idx = 0
    import torchvision
    if progress_fn is not None:
        progress_fn(0, total_kimg)
    while True:
        with torch.autograd.profiler.record_function('data_fetch'):
            if 'patch' in training_mode:
                if random.uniform(0, 1) > added_kwargs.base_probability:
                    # base dataset iterator
                    phase_real_img, phase_real_c = next(training_set_iterator)
                    n = phase_real_img.shape[0]
                    phase_real_img = (phase_real_img.to(device).to(torch.float32) / 127.5 - 1).split(batch_gpu)
                    phase_real_c = phase_real_c.to(device).split(batch_gpu)
                    transform = torch.eye(3)[None]
                    phase_transform = transform.repeat(n, 1, 1).to(device).split(batch_gpu)
                    min_scale = 1.0
                    max_scale = 1.0
                    # if use_hr, we are going to generate random split_range, and coresponding coordinates
                    # this will be later used to crop the original image?
                    # produce 
                    if added_kwargs.use_hr:
                        # split_range_values = patch_util.generate_random_positions_tensor(n)
                        # coords = patch_util.grid2pixel_tensor_f(split_range_values.clone(), 256, 64).split(batch_gpu)
                        # split_range = split_range_values.split(batch_gpu)
                        # split_range 
                        split_range = torch.tensor([0, 36, 0, 36]).repeat(batch_size).split(batch_gpu) # identity
                        coords = [None] * len(phase_real_c)
                        print("WARNING: this is still not tested...")
                        raise NotImplementedError("Even though probably will work, logically not tested")
                        # TODO: maybe parametrize this better? now it only works for x4
                        # In this case, there are coords to be cropped on the 1k teacher supervision
                    else:
                        split_range = [None] * len(phase_real_c)
                        coords = [None] * len(phase_real_c)
                else:
                    # patch dataset iterator
                    data, phase_real_c = next(patch_dset_iterator)
                    phase_real_img = (data['image'].to(device).to(torch.float32) / 127.5 - 1).split(batch_gpu)
                    phase_real_c = phase_real_c.to(device).split(batch_gpu)
                    if added_kwargs.log_imgs:
                        for iw, curr_img in enumerate(phase_real_img):
                            if not os.path.exists(f'patches_f/{iw}_{cur_tick}.jpg'):
                                torchvision.utils.save_image(curr_img, f'patches_f/{iw}_{cur_tick}.jpg', range=(-1, 1), normalize=True, nrow=4)
                    phase_transform = data['params']['transform'].to(device).split(batch_gpu)
                    if added_kwargs.use_hr:
                        split_range_data = torch.stack(data['params']['split_range']).permute(1,0).to(device)
                        # those are 1k crops coords for the teacher, not for the actual 
                        coords = patch_util.grid2pixel_tensor_f(split_range_data.clone(), 256, 64).split(batch_gpu) #TODO: parameterize this?
                        split_range = split_range_data.split(batch_gpu)
                    else:
                        split_range = [None] * len(phase_real_c)
                        coords = [None] * len(phase_real_c)
                    min_scale = data['params']['min_scale_anneal'][0].item()
                    max_scale = 1.0
            else:
                phase_real_img, phase_real_c = next(training_set_iterator)
                phase_real_img = (phase_real_img.to(device).to(torch.float32) / 127.5 - 1).split(batch_gpu)
                phase_real_c = phase_real_c.to(device).split(batch_gpu)
                # dummy variables
                phase_transform = [None] * len(phase_real_c)
                coords = [None] * len(phase_real_c)
                split_range = [None] * len(phase_real_c)
                min_scale = 1.0
                max_scale = 1.0

            all_gen_z = torch.randn([len(phases) * batch_size, G.z_dim], device=device)
            all_gen_z = [phase_gen_z.split(batch_gpu) for phase_gen_z in all_gen_z.split(batch_size)]
            all_gen_c = [training_set.get_label(np.random.randint(len(training_set))) for _ in range(len(phases) * batch_size)]
            all_gen_c = torch.from_numpy(np.stack(all_gen_c)).pin_memory().to(device)
            all_gen_c = [phase_gen_c.split(batch_gpu) for phase_gen_c in all_gen_c.split(batch_size)]
                        
        # Execute training phases.
        for phase, phase_gen_z, phase_gen_c in zip(phases, all_gen_z, all_gen_c):
            if batch_idx % phase.interval != 0:
                continue
            if phase.start_event is not None:
                phase.start_event.record(torch.cuda.current_stream(device))

            # Accumulate gradients.
            phase.opt.zero_grad(set_to_none=True)
            phase.module.requires_grad_(True)
            for transform, real_img, real_c, gen_z, gen_c, curr_split, curr_coords in zip(phase_transform, phase_real_img, phase_real_c, phase_gen_z, phase_gen_c, split_range, coords):
                loss.accumulate_gradients(phase=phase.name, real_img=real_img, real_c=real_c, transform=transform,
                                          gen_z=gen_z, gen_c=gen_c, gain=phase.interval, cur_nimg=cur_nimg,
                                          min_scale=min_scale, max_scale=max_scale, split=curr_split, coords=curr_coords)
            phase.module.requires_grad_(False)
            if added_kwargs.use_grad_clip:
                torch.nn.utils.clip_grad_norm_(phase.module.parameters(), 1.0)
            # Update weights.
            with torch.autograd.profiler.record_function(phase.name + '_opt'):
                params = [param for param in phase.module.parameters() if param.grad is not None]
                if len(params) > 0:
                    flat = torch.cat([param.grad.flatten() for param in params])
                    if num_gpus > 1:
                        torch.distributed.all_reduce(flat)
                        flat /= num_gpus
                    misc.nan_to_num(flat, nan=0, posinf=1e5, neginf=-1e5, out=flat)
                    grads = flat.split([param.numel() for param in params])
                    for param, grad in zip(params, grads):
                        param.grad = grad.reshape(param.shape)
                phase.opt.step()

            # Phase done.
            if phase.end_event is not None:
                phase.end_event.record(torch.cuda.current_stream(device))

        # Update G_ema.
        with torch.autograd.profiler.record_function('Gema'):
            ema_nimg = ema_kimg * 1000
            if ema_rampup is not None:
                ema_nimg = min(ema_nimg, cur_nimg * ema_rampup)
            ema_beta = 0.5 ** (batch_size / max(ema_nimg, 1e-8))
            for p_ema, p in zip(G_ema.parameters(), G.parameters()):
                p_ema.copy_(p.lerp(p_ema, ema_beta))
            for b_ema, b in zip(G_ema.buffers(), G.buffers()):
                b_ema.copy_(b)

        # Update state.
        cur_nimg += batch_size
        batch_idx += 1

        # Execute ADA heuristic.
        if (ada_stats is not None) and (batch_idx % ada_interval == 0):
            ada_stats.update()
            adjust = np.sign(ada_stats['Loss/signs/real'] - ada_target) * (batch_size * ada_interval) / (ada_kimg * 1000)
            augment_pipe.p.copy_((augment_pipe.p + adjust).max(misc.constant(0, device=device)))

        # Perform maintenance tasks once per tick.
        done = (cur_nimg >= total_kimg * 1000)
        if (not done) and (cur_tick != 0) and (cur_nimg < tick_start_nimg + kimg_per_tick * 1000):
            continue

        # Print status line, accumulating the same information in training_stats.
        tick_end_time = time.time()
        fields = []
        fields += [f"tick {training_stats.report0('Progress/tick', cur_tick):<5d}"]
        fields += [f"kimg {training_stats.report0('Progress/kimg', cur_nimg / 1e3):<8.1f}"]
        fields += [f"time {dnnlib.util.format_time(training_stats.report0('Timing/total_sec', tick_end_time - start_time)):<12s}"]
        fields += [f"sec/tick {training_stats.report0('Timing/sec_per_tick', tick_end_time - tick_start_time):<7.1f}"]
        fields += [f"sec/kimg {training_stats.report0('Timing/sec_per_kimg', (tick_end_time - tick_start_time) / (cur_nimg - tick_start_nimg) * 1e3):<7.2f}"]
        fields += [f"maintenance {training_stats.report0('Timing/maintenance_sec', maintenance_time):<6.1f}"]
        fields += [f"cpumem {training_stats.report0('Resources/cpu_mem_gb', psutil.Process(os.getpid()).memory_info().rss / 2**30):<6.2f}"]
        fields += [f"gpumem {training_stats.report0('Resources/peak_gpu_mem_gb', torch.cuda.max_memory_allocated(device) / 2**30):<6.2f}"]
        fields += [f"reserved {training_stats.report0('Resources/peak_gpu_mem_reserved_gb', torch.cuda.max_memory_reserved(device) / 2**30):<6.2f}"]
        torch.cuda.reset_peak_memory_stats()
        fields += [f"augment {training_stats.report0('Progress/augment', float(augment_pipe.p.cpu()) if augment_pipe is not None else 0):.3f}"]
        
        fields += [f'G/loss {stats_collector["Loss/G/loss"]:<3.2f}']
        teacher_loss = stats_collector["Loss/G/loss_teacher_l1"] + stats_collector["Loss/G/loss_teacher_lpips"]
        fields += [f'G/loss_teacher {teacher_loss:<3.2f}']
        fields += [f'D/loss {stats_collector["Loss/D/loss"]:<3.2f}']
        training_stats.report0('Timing/total_hours', (tick_end_time - start_time) / (60 * 60))
        training_stats.report0('Timing/total_days', (tick_end_time - start_time) / (24 * 60 * 60))
        if rank == 0:
            print(' '.join(fields))

        # Check for abort.
        if (not done) and (abort_fn is not None) and abort_fn():
            done = True
            if rank == 0:
                print()
                print('Aborting...')

        torch.cuda.empty_cache()
        # Save image snapshot.
        if (rank == 0) and (image_snapshot_ticks is not None) and (done or cur_tick % image_snapshot_ticks == 0):
            if not added_kwargs.use_hr or added_kwargs.log_HR:
                images = torch.cat([G_ema(z=z, c=c, noise_mode='const').cpu() for z, c in zip(grid_z, grid_c)]).numpy()
                save_image_grid(images, os.path.join(run_dir, f'fakes{cur_nimg//1000:06d}.jpg'), drange=[-1,1], grid_size=grid_size)
            if added_kwargs.use_hr: #and added_kwargs.img_size != added_kwargs.actual_resolution:
                # save lower res images
                torch.cuda.empty_cache()
                low_res, high_res = added_kwargs.img_size, added_kwargs.actual_resolution
                if added_kwargs.log_LR:
                    G_ema.reconfigure_network(img_resolution=low_res, use_old_filters=added_kwargs.use_old_filters)
                    images = torch.cat([G_ema(z=z, c=c, noise_mode='const').cpu() for z, c in zip(grid_z, grid_c)]).numpy()
                    save_image_grid(images, os.path.join(run_dir, f'fakes_lr_{cur_nimg//1000:06d}.jpg'), drange=[-1,1], grid_size=grid_size)
                    G_ema.reconfigure_network(img_resolution=high_res, use_old_filters=added_kwargs.use_old_filters)
                    torch.cuda.empty_cache()
                # high_res should be 4096 or 1024, whereas low_res is going to be 1024 and 1024
                slice_ranges_4k = patch_util.generate_full_from_patches_slices(high_res, low_res, device=device)
                images = patch_util.reconstruct_image_from_patches(torch.stack([torch.cat([G_ema(z=z, c=c, noise_mode='const', slice_range=sl.repeat(z.shape[0], 1)).cpu() for z, c in zip(grid_z, grid_c)]) for sl in slice_ranges_4k]))
                save_image_grid(images, os.path.join(run_dir, f'fakes_hr_{cur_nimg//1000:06d}.jpg'), drange=[-1,1], grid_size=grid_size)
                # functional interpolate with bilinear
                images = F_tv.resize(images, (low_res, low_res), interpolation=InterpolationMode.BILINEAR)
                save_image_grid(images, os.path.join(run_dir, f'fakes_hrds_{cur_nimg//1000:06d}.jpg'), drange=[-1,1], grid_size=grid_size)    

            # also save 1k images with teacher model
            if added_kwargs.teacher is not None and not already_done:
                images = torch.cat([teacher(z=z, c=c, noise_mode='const').cpu() for z, c in zip(grid_z, grid_c)]).numpy()
                save_image_grid(images, os.path.join(run_dir, f'fakes_teacher.jpg'), drange=[-1,1], grid_size=grid_size)
                already_done = True
            del images
            torch.cuda.empty_cache()

        # if num_gpus > 1:
        #     torch.distributed.barrier()
        snapshot_pkl = None
        snapshot_data = None
        if (network_snapshot_ticks is not None) and (done or cur_tick % network_snapshot_ticks == 0):
            snapshot_data = dict(G=G, D=D, G_ema=G_ema, augment_pipe=augment_pipe, training_set_kwargs=dict(training_set_kwargs))
            for key, value in snapshot_data.items():
                if isinstance(value, torch.nn.Module):
                    value = copy.deepcopy(value).eval().requires_grad_(False)
                    if num_gpus > 1:
                        misc.check_ddp_consistency(value, ignore_regex=r'.*\.[^.]+_(avg|ema)')
                        for param in misc.params_and_buffers(value):
                            torch.distributed.broadcast(param, src=0)
                    snapshot_data[key] = value.cpu()
                del value # conserve memory
            snapshot_pkl = os.path.join(run_dir, f'network-snapshot-{cur_nimg//1000:06d}.pkl')
            if rank == 0:
                with open(snapshot_pkl, 'wb') as f:
                    pickle.dump(snapshot_data, f)

        # Evaluate metrics.
        if (snapshot_data is not None) and (len(metrics) > 0):
            if rank == 0:
                print('Evaluating metrics...')
            for metric in metrics:
                result_dict = metric_main.calc_metric(metric=metric, G=snapshot_data['G_ema'],
                    dataset_kwargs=training_set_kwargs, patch_kwargs=patch_kwargs, num_gpus=num_gpus, rank=rank, device=device, extra={"bcondg": added_kwargs.bcondg})
                if rank == 0:
                    metric_main.report_metric(result_dict, run_dir=run_dir, snapshot_pkl=snapshot_pkl)
                stats_metrics.update(result_dict.results)
        del snapshot_data # conserve memory

        # Collect statistics.
        for phase in phases:
            value = []
            if (phase.start_event is not None) and (phase.end_event is not None):
                phase.end_event.synchronize()
                value = phase.start_event.elapsed_time(phase.end_event)
            training_stats.report0('Timing/' + phase.name, value)
        stats_collector.update()
        stats_dict = stats_collector.as_dict()

        # Update logs.
        timestamp = time.time()
        if stats_jsonl is not None:
            fields = dict(stats_dict, timestamp=timestamp)
            stats_jsonl.write(json.dumps(fields) + '\n')
            stats_jsonl.flush()
        if stats_tfevents is not None:
            global_step = int(cur_nimg / 1e3)
            walltime = timestamp - start_time
            for name, value in stats_dict.items():
                stats_tfevents.add_scalar(name, value.mean, global_step=global_step, walltime=walltime)
            for name, value in stats_metrics.items():
                stats_tfevents.add_scalar(f'Metrics/{name}', value, global_step=global_step, walltime=walltime)
            stats_tfevents.flush()
        if progress_fn is not None:
            progress_fn(cur_nimg // 1000, total_kimg)

        # Update state.
        cur_tick += 1
        tick_start_nimg = cur_nimg
        tick_start_time = time.time()
        maintenance_time = tick_start_time - tick_end_time
        if done:
            break

    # Done.
    if rank == 0:
        print()
        print('Exiting...')

#----------------------------------------------------------------------------<|MERGE_RESOLUTION|>--- conflicted
+++ resolved
@@ -238,17 +238,7 @@
                     continue
                 if added_kwargs.overrided and name == 'D': # load from a different discriminator
                     with dnnlib.util.open_url(added_kwargs.overrided) as f:
-<<<<<<< HEAD
-                        D_new = legacy.load_network_pkl(f)['D']
-                        # with open('testa/NOWW_D.txt', 'w') as f:
-                        #     print("D_new: ", D_new, file=f)
-                        #     print("D: ", module, file=f)
-                        # with open('testa/NOWW_D_actual.txt', 'w') as f:
-                        #     print('Actual: D', D, file=f)
-                        misc.copy_params_and_buffers(D_new, module, require_all=False, allow_ignore_different_shapes=False)
-=======
                         misc.copy_params_and_buffers(legacy.load_network_pkl(f)['D'], module, require_all=False, allow_ignore_different_shapes=False)
->>>>>>> a96ede0d
                     continue
                 misc.copy_params_and_buffers(teacher_data[name], module, require_all=False, allow_ignore_different_shapes=added_kwargs.use_hr)
             print(f"done loading teacher on device %s! " % rank)
